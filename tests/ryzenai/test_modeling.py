# Copyright 2023 The HuggingFace Team. All rights reserved.
# Licensed under the MIT License.

import gc
import os
import tempfile
import unittest

import huggingface_hub
import numpy as np
import onnx
import onnxruntime
import pytest
import requests
import torch
from parameterized import parameterized
from PIL import Image
<<<<<<< HEAD
from testing_models import (
    PYTORCH_MODELS,
=======
from testing_utils import (
    DEFAULT_CACHE_DIR,
>>>>>>> 18a92f90
    RYZEN_PREQUANTIZED_MODEL_CUSTOM_TASKS,
    RYZEN_PREQUANTIZED_MODEL_IMAGE_CLASSIFICATION,
    RYZEN_PREQUANTIZED_MODEL_IMAGE_SEGMENTATION,
    RYZEN_PREQUANTIZED_MODEL_IMAGE_TO_IMAGE,
    RYZEN_PREQUANTIZED_MODEL_OBJECT_DETECTION,
)
from testing_utils import (
    DEFAULT_CACHE_DIR,
    DEFAULT_VAIP_CONFIG,
    DEFAULT_VAIP_CONFIG_TRANSFORMERS,
    RyzenAITestCaseMixin,
    get_models_to_test,
)

from optimum.amd import BrevitasQuantizationConfig, BrevitasQuantizer
from optimum.amd.brevitas.data_utils import get_dataset_for_model
from optimum.amd.brevitas.export import onnx_export_from_quantized_model
from optimum.amd.ryzenai import (
    RyzenAIModel,
    RyzenAIModelForCausalLM,
    RyzenAIModelForCustomTasks,
    RyzenAIModelForImageClassification,
    RyzenAIModelForImageToImage,
    RyzenAIModelForObjectDetection,
    RyzenAIModelForSemanticSegmentation,
    pipeline,
)
from optimum.utils import (
    DummyInputGenerator,
    logging,
)
from transformers import AutoTokenizer
from transformers.testing_utils import slow


logger = logging.get_logger()


def load_model_and_input(model_id, repo_type="model"):
    all_files = huggingface_hub.list_repo_files(model_id, repo_type=repo_type)
    file_name = [name for name in all_files if name.endswith(".onnx")][0]

    onnx_model_path = huggingface_hub.hf_hub_download(model_id, file_name)
    model = onnx.load(onnx_model_path)

    input_name = model.graph.input[0].name
    input_shape = model.graph.input[0].type.tensor_type.shape.dim
    input_shape = [dim.dim_value for dim in input_shape]
    input_shape[0] = 1

    ort_input = DummyInputGenerator.random_float_tensor(input_shape, framework="np")

    return file_name, ort_input, input_name


class RyzenAIModelIntegrationTest(unittest.TestCase, RyzenAITestCaseMixin):
    def __init__(self, *args, **kwargs):
        super().__init__(*args, **kwargs)
        self.TEST_MODEL_ID = "amd/resnet50"

    def test_load_model_from_hub(self):
        os.environ["XLNX_ENABLE_CACHE"] = "0"
        os.environ["XLNX_USE_SHARED_CONTEXT"] = "1"

        model = RyzenAIModel.from_pretrained(self.TEST_MODEL_ID)
        self.assertIsInstance(model.model, onnxruntime.InferenceSession)
        self.assertListEqual(model.providers, ["VitisAIExecutionProvider", "CPUExecutionProvider"])

    def test_load_model_with_invalid_config_path(self):
        with self.assertRaises(ValueError):
            RyzenAIModel.from_pretrained(self.TEST_MODEL_ID, vaip_config=".\\invalid_path\\vaip_config.json")

    def test_save_model(self):
        with tempfile.TemporaryDirectory() as tmpdirname:
            os.environ["XLNX_ENABLE_CACHE"] = "0"
            os.environ["XLNX_USE_SHARED_CONTEXT"] = "1"

            model = RyzenAIModel.from_pretrained(self.TEST_MODEL_ID)
            model.save_pretrained(tmpdirname)
            folder_contents = os.listdir(tmpdirname)
            self.assertTrue("ResNet_int.onnx" in folder_contents)


class RyzenAIModelForImageClassificationIntegrationTest(unittest.TestCase, RyzenAITestCaseMixin):
    @parameterized.expand(RYZEN_PREQUANTIZED_MODEL_IMAGE_CLASSIFICATION)
    @pytest.mark.prequantized_model_test
    def test_model(self, model_id):
        cache_dir = DEFAULT_CACHE_DIR
        cache_key = model_id.replace("/", "_").lower()

        file_name, ort_input, input_name = load_model_and_input(model_id)

        outputs_ipu, outputs_cpu = self.prepare_outputs(
            model_id, RyzenAIModelForImageClassification, ort_input, cache_dir, cache_key, file_name
        )

        self.assertIn("logits", outputs_ipu)
        self.assertIn("logits", outputs_cpu)

        self.assertTrue(np.allclose(outputs_ipu.logits, outputs_cpu.logits, atol=1e-4))

        current_ops = self.get_ops(cache_dir, cache_key)
        baseline_ops = self.get_baseline_ops(cache_key)

        self.assertEqual(baseline_ops["all"], current_ops["all"], f"Total operators do not match! {current_ops}")
        self.assertEqual(baseline_ops["dpu"], current_ops["dpu"], f"DPU operators do not match! {current_ops}")

        gc.collect()

    @parameterized.expand(
        ["mohitsha/timm-resnet18-onnx-quantized-ryzen", "mohitsha/transformers-resnet18-onnx-quantized-ryzen"]
    )
    @slow
    def test_pipeline(self, model_id):
        os.environ["XLNX_ENABLE_CACHE"] = "0"
        os.environ["XLNX_USE_SHARED_CONTEXT"] = "1"

        pipe = pipeline("image-classification", model=model_id)

        url = "http://images.cocodataset.org/val2017/000000039769.jpg"
        image = Image.open(requests.get(url, stream=True).raw)
        outputs = pipe(image)[0]

        self.assertGreaterEqual(outputs["score"], 0.0)


class RyzenAIModelForObjectDetectionIntegrationTest(unittest.TestCase, RyzenAITestCaseMixin):
    PIPELINE_SUPPORTED_MODEL_ARCH = [
        "yolov3",
        "yolov5",
        "yolov8",
        "yolox",
    ]

    @parameterized.expand(list(RYZEN_PREQUANTIZED_MODEL_OBJECT_DETECTION.values()))
    @pytest.mark.prequantized_model_test
    def test_model(self, model_id):
        cache_dir = DEFAULT_CACHE_DIR
        cache_key = model_id.replace("/", "_").lower()

        file_name, ort_input, input_name = load_model_and_input(model_id)

        outputs_ipu, outputs_cpu = self.prepare_outputs(
            model_id, RyzenAIModelForObjectDetection, ort_input, cache_dir, cache_key, file_name
        )

        for output_ipu, output_cpu in zip(outputs_ipu.values(), outputs_cpu.values()):
            self.assertTrue(np.allclose(output_ipu, output_cpu, atol=1e-4))

        current_ops = self.get_ops(cache_dir, cache_key)
        baseline_ops = self.get_baseline_ops(cache_key)

        self.assertEqual(baseline_ops["all"], current_ops["all"], f"Total operators do not match! {current_ops}")
        self.assertEqual(baseline_ops["dpu"], current_ops["dpu"], f"DPU operators do not match! {current_ops}")

        gc.collect()

    @parameterized.expand(PIPELINE_SUPPORTED_MODEL_ARCH)
    @slow
    def test_pipeline(self, model_arch):
        os.environ["XLNX_ENABLE_CACHE"] = "0"
        os.environ["XLNX_USE_SHARED_CONTEXT"] = "1"

        model_id = RYZEN_PREQUANTIZED_MODEL_OBJECT_DETECTION[model_arch]
        pipe = pipeline("object-detection", model=model_id, model_type=model_arch)

        url = "http://images.cocodataset.org/val2017/000000039769.jpg"
        image = Image.open(requests.get(url, stream=True).raw)
        outputs = pipe(image)

        self.assertTrue(len(outputs) > 0)

        for pred in outputs:
            self.assertIn("box", pred)
            self.assertIn("label", pred)
            self.assertIn("score", pred)
            self.assertGreaterEqual(pred["score"], 0.0)

    @slow
    def test_pipeline_model_is_none(self):
        os.environ["XLNX_ENABLE_CACHE"] = "0"
        os.environ["XLNX_USE_SHARED_CONTEXT"] = "1"

        pipe = pipeline("object-detection")

        url = "http://images.cocodataset.org/val2017/000000039769.jpg"
        image = Image.open(requests.get(url, stream=True).raw)
        outputs = pipe(image)

        self.assertTrue(len(outputs) > 0)

        for pred in outputs:
            self.assertIn("box", pred)
            self.assertIn("label", pred)
            self.assertIn("score", pred)
            self.assertGreaterEqual(pred["score"], 0.0)


class RyzenAIModelForSemanticSegmentationIntegrationTest(unittest.TestCase, RyzenAITestCaseMixin):
    @parameterized.expand(RYZEN_PREQUANTIZED_MODEL_IMAGE_SEGMENTATION)
    @pytest.mark.prequantized_model_test
    def test_model(self, model_id):
        cache_dir = DEFAULT_CACHE_DIR
        cache_key = model_id.replace("/", "_").lower()

        file_name, ort_input, input_name = load_model_and_input(model_id)

        outputs_ipu, outputs_cpu = self.prepare_outputs(
            model_id, RyzenAIModelForSemanticSegmentation, ort_input, cache_dir, cache_key, file_name
        )

        for output_ipu, output_cpu in zip(outputs_ipu.values(), outputs_cpu.values()):
            self.assertTrue(np.allclose(output_ipu, output_cpu, atol=1e-4))

        current_ops = self.get_ops(cache_dir, cache_key)
        baseline_ops = self.get_baseline_ops(cache_key)

        self.assertEqual(baseline_ops["all"], current_ops["all"], f"Total operators do not match! {current_ops}")
        self.assertEqual(baseline_ops["dpu"], current_ops["dpu"], f"DPU operators do not match! {current_ops}")

        gc.collect()


class RyzenAIModelForImageToImageIntegrationTest(unittest.TestCase, RyzenAITestCaseMixin):
    @parameterized.expand(RYZEN_PREQUANTIZED_MODEL_IMAGE_TO_IMAGE)
    @pytest.mark.prequantized_model_test
    def test_model(self, model_id):
        cache_dir = DEFAULT_CACHE_DIR
        cache_key = model_id.replace("/", "_").lower()

        file_name, ort_input, input_name = load_model_and_input(model_id)

        outputs_ipu, outputs_cpu = self.prepare_outputs(
            model_id, RyzenAIModelForImageToImage, ort_input, cache_dir, cache_key, file_name
        )

        for output_ipu, output_cpu in zip(outputs_ipu.values(), outputs_cpu.values()):
            self.assertTrue(np.allclose(output_ipu, output_cpu, atol=1e-4))

        current_ops = self.get_ops(cache_dir, cache_key)
        baseline_ops = self.get_baseline_ops(cache_key)

        self.assertEqual(baseline_ops["all"], current_ops["all"], f"Total operators do not match! {current_ops}")
        self.assertEqual(baseline_ops["dpu"], current_ops["dpu"], f"DPU operators do not match! {current_ops}")

        gc.collect()


class RyzenAIModelForCustomTasksIntegrationTest(unittest.TestCase, RyzenAITestCaseMixin):
    @parameterized.expand(RYZEN_PREQUANTIZED_MODEL_CUSTOM_TASKS)
    @pytest.mark.prequantized_model_test
    def test_model(self, model_id):
        cache_dir = DEFAULT_CACHE_DIR
        cache_key = model_id.replace("/", "_").lower()

        file_name, ort_input, input_name = load_model_and_input(model_id)
        ort_input = {input_name: ort_input}

        outputs_ipu, outputs_cpu = self.prepare_outputs(
            model_id, RyzenAIModelForCustomTasks, ort_input, cache_dir, cache_key, file_name
        )

        for output_ipu, output_cpu in zip(outputs_ipu.values(), outputs_cpu.values()):
            self.assertTrue(np.allclose(output_ipu, output_cpu, atol=1e-4))

        current_ops = self.get_ops(cache_dir, cache_key)
        baseline_ops = self.get_baseline_ops(cache_key)

        self.assertEqual(baseline_ops["all"], current_ops["all"], f"Total operators do not match! {current_ops}")
        self.assertEqual(baseline_ops["dpu"], current_ops["dpu"], f"DPU operators do not match! {current_ops}")

        gc.collect()


class RyzenAIModelForCausalLMIntegrationTest(unittest.TestCase, RyzenAITestCaseMixin):
    SUPPORTED_ARCHITECTURES = {
        "opt",
        "llama",
        "mistral",
    }

    @parameterized.expand(
        get_models_to_test(
            PYTORCH_MODELS,
            library_name="transformers",
            supported_archs=SUPPORTED_ARCHITECTURES,
            tasks="text-generation-with-past",
        )
    )
    @pytest.mark.brevitas_quantized_decoder_llms_test
    def test_model(self, test_name: str, model_type: str, model_id: str, task: str):
        dataset_name = "wikitext2"
        num_calib_samples = 10

        quantization_dir = tempfile.TemporaryDirectory()

        tokenizer = AutoTokenizer.from_pretrained(model_id)

        quantization_config = BrevitasQuantizationConfig(
            apply_gptq=False,
            apply_weight_equalization=False,
            activations_equalization="layerwise",
            is_static=False,
            weights_symmetric=True,
            activations_symmetric=False,
        )

        # Load the data for calibration and evaluation.
        calibration_dataset = get_dataset_for_model(
            model_id,
            qconfig=quantization_config,
            dataset_name=dataset_name,
            tokenizer=tokenizer,
            nsamples=num_calib_samples,
            seqlen=64,
            split="train",
            device=None,
            fuse_sequences=False,
        )

        # quantize model
        quantizer = BrevitasQuantizer.from_pretrained(model_id, device_map="cpu")

        quantized_model = quantizer.quantize(quantization_config, calibration_dataset)

        # export model
        onnx_export_from_quantized_model(quantized_model, quantization_dir.name)

        # inference
        cache_dir = DEFAULT_CACHE_DIR
        cache_key = model_id.replace("/", "_").lower()
        vaip_config = DEFAULT_VAIP_CONFIG_TRANSFORMERS

        prompt = "Hey, are you conscious? Can you talk to me?"
        inputs = tokenizer(prompt, return_tensors="np")
        ort_inputs = {key: np.array(inputs[key], dtype=np.int64) for key in inputs.keys()}

        if model_type in {"llama", "mistral"}:
            attention_mask = torch.tensor(inputs["attention_mask"])
            position_ids = attention_mask.long().cumsum(-1) - 1
            position_ids.masked_fill_(attention_mask == 0, 1)
            ort_inputs["position_ids"] = position_ids.numpy()

        outputs_ipu, outputs_cpu = self.prepare_outputs(
            quantization_dir.name, RyzenAIModelForCausalLM, ort_inputs, vaip_config, cache_dir, cache_key
        )

        for output_ipu, output_cpu in zip(outputs_ipu.values(), outputs_cpu.values()):
            self.assertTrue(np.allclose(output_ipu, output_cpu, atol=1e-4))

        current_ops = self.get_ops(cache_dir, cache_key)
        baseline_ops = self.get_baseline_ops(cache_key)

        self.assertEqual(baseline_ops["all"], current_ops["all"], f"Total operators do not match! {current_ops}")
        self.assertEqual(
            baseline_ops["matmulinteger"], current_ops["matmulinteger"], f"MATMULINTEGERs do not match! {current_ops}"
        )

        quantization_dir.cleanup()<|MERGE_RESOLUTION|>--- conflicted
+++ resolved
@@ -15,13 +15,8 @@
 import torch
 from parameterized import parameterized
 from PIL import Image
-<<<<<<< HEAD
 from testing_models import (
     PYTORCH_MODELS,
-=======
-from testing_utils import (
-    DEFAULT_CACHE_DIR,
->>>>>>> 18a92f90
     RYZEN_PREQUANTIZED_MODEL_CUSTOM_TASKS,
     RYZEN_PREQUANTIZED_MODEL_IMAGE_CLASSIFICATION,
     RYZEN_PREQUANTIZED_MODEL_IMAGE_SEGMENTATION,
@@ -30,7 +25,6 @@
 )
 from testing_utils import (
     DEFAULT_CACHE_DIR,
-    DEFAULT_VAIP_CONFIG,
     DEFAULT_VAIP_CONFIG_TRANSFORMERS,
     RyzenAITestCaseMixin,
     get_models_to_test,
