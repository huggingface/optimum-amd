# Copyright 2023 The HuggingFace Team. All rights reserved.
# Licensed under the MIT License.

import gc
import os
import tempfile
import unittest

import huggingface_hub
import numpy as np
import onnx
import onnxruntime
import pytest
import requests
from parameterized import parameterized
from PIL import Image
from testing_utils import (
    DEFAULT_CACHE_DIR,
    RYZEN_PREQUANTIZED_MODEL_CUSTOM_TASKS,
    RYZEN_PREQUANTIZED_MODEL_IMAGE_CLASSIFICATION,
    RYZEN_PREQUANTIZED_MODEL_IMAGE_SEGMENTATION,
    RYZEN_PREQUANTIZED_MODEL_IMAGE_TO_IMAGE,
    RYZEN_PREQUANTIZED_MODEL_OBJECT_DETECTION,
    RyzenAITestCaseMixin,
)

from optimum.amd.ryzenai import (
    RyzenAIModel,
    RyzenAIModelForCustomTasks,
    RyzenAIModelForImageClassification,
    RyzenAIModelForImageToImage,
    RyzenAIModelForObjectDetection,
    RyzenAIModelForSemanticSegmentation,
    pipeline,
)
from optimum.utils import (
    DummyInputGenerator,
    logging,
)
from transformers.testing_utils import slow


logger = logging.get_logger()


def load_model_and_input(model_id, repo_type="model"):
    all_files = huggingface_hub.list_repo_files(model_id, repo_type=repo_type)
    file_name = [name for name in all_files if name.endswith(".onnx")][0]

    onnx_model_path = huggingface_hub.hf_hub_download(model_id, file_name)
    model = onnx.load(onnx_model_path)

    input_name = model.graph.input[0].name
    input_shape = model.graph.input[0].type.tensor_type.shape.dim
    input_shape = [dim.dim_value for dim in input_shape]
    input_shape[0] = 1

    ort_input = DummyInputGenerator.random_float_tensor(input_shape, framework="np")

    return file_name, ort_input, input_name


class RyzenAIModelIntegrationTest(unittest.TestCase, RyzenAITestCaseMixin):
    def __init__(self, *args, **kwargs):
        super().__init__(*args, **kwargs)
        self.TEST_MODEL_ID = "amd/resnet50"

    def test_load_model_from_hub(self):
        os.environ["XLNX_ENABLE_CACHE"] = "0"
        os.environ["XLNX_USE_SHARED_CONTEXT"] = "1"

        model = RyzenAIModel.from_pretrained(self.TEST_MODEL_ID)
        self.assertIsInstance(model.model, onnxruntime.InferenceSession)
        self.assertListEqual(model.providers, ["VitisAIExecutionProvider", "CPUExecutionProvider"])

    def test_load_model_with_invalid_config_path(self):
        with self.assertRaises(ValueError):
            RyzenAIModel.from_pretrained(self.TEST_MODEL_ID, vaip_config=".\\invalid_path\\vaip_config.json")

    def test_save_model(self):
        with tempfile.TemporaryDirectory() as tmpdirname:
            os.environ["XLNX_ENABLE_CACHE"] = "0"
            os.environ["XLNX_USE_SHARED_CONTEXT"] = "1"

            model = RyzenAIModel.from_pretrained(self.TEST_MODEL_ID)
            model.save_pretrained(tmpdirname)
            folder_contents = os.listdir(tmpdirname)
            self.assertTrue("ResNet_int.onnx" in folder_contents)


class RyzenAIModelForImageClassificationIntegrationTest(unittest.TestCase, RyzenAITestCaseMixin):
    @parameterized.expand(RYZEN_PREQUANTIZED_MODEL_IMAGE_CLASSIFICATION)
    @pytest.mark.prequantized_model_test
    def test_model(self, model_id):
        cache_dir = DEFAULT_CACHE_DIR
        cache_key = model_id.replace("/", "_").lower()

        file_name, ort_input, input_name = load_model_and_input(model_id)

        outputs_ipu, outputs_cpu = self.prepare_outputs(
            model_id, RyzenAIModelForImageClassification, ort_input, cache_dir, cache_key, file_name
        )

        self.assertIn("logits", outputs_ipu)
        self.assertIn("logits", outputs_cpu)

        self.assertTrue(np.allclose(outputs_ipu.logits, outputs_cpu.logits, atol=1e-4))

        current_ops = self.get_ops(cache_dir, cache_key)
        baseline_ops = self.get_baseline_ops(cache_key)

        self.assertEqual(baseline_ops["all"], current_ops["all"], f"Total operators do not match! {current_ops}")
        self.assertEqual(baseline_ops["dpu"], current_ops["dpu"], f"DPU operators do not match! {current_ops}")

        gc.collect()

    @parameterized.expand(
        ["mohitsha/timm-resnet18-onnx-quantized-ryzen", "mohitsha/transformers-resnet18-onnx-quantized-ryzen"]
    )
    @slow
    def test_pipeline(self, model_id):
        os.environ["XLNX_ENABLE_CACHE"] = "0"
        os.environ["XLNX_USE_SHARED_CONTEXT"] = "1"

<<<<<<< HEAD
        pipe = pipeline("image-classification", model=model_id)
=======
        pipe = pipeline("image-classification", model=model_id, vaip_config=DEFAULT_VAIP_CONFIG)
>>>>>>> 36893cfb

        url = "http://images.cocodataset.org/val2017/000000039769.jpg"
        image = Image.open(requests.get(url, stream=True).raw)
        outputs = pipe(image)[0]

        self.assertGreaterEqual(outputs["score"], 0.0)


class RyzenAIModelForObjectDetectionIntegrationTest(unittest.TestCase, RyzenAITestCaseMixin):
    PIPELINE_SUPPORTED_MODEL_ARCH = [
        "yolov3",
        "yolov5",
        "yolov8",
        "yolox",
    ]

    @parameterized.expand(list(RYZEN_PREQUANTIZED_MODEL_OBJECT_DETECTION.values()))
    @pytest.mark.prequantized_model_test
    def test_model(self, model_id):
        cache_dir = DEFAULT_CACHE_DIR
        cache_key = model_id.replace("/", "_").lower()

        file_name, ort_input, input_name = load_model_and_input(model_id)

        outputs_ipu, outputs_cpu = self.prepare_outputs(
            model_id, RyzenAIModelForObjectDetection, ort_input, cache_dir, cache_key, file_name
        )

        for output_ipu, output_cpu in zip(outputs_ipu.values(), outputs_cpu.values()):
            self.assertTrue(np.allclose(output_ipu, output_cpu, atol=1e-4))

        current_ops = self.get_ops(cache_dir, cache_key)
        baseline_ops = self.get_baseline_ops(cache_key)

        self.assertEqual(baseline_ops["all"], current_ops["all"], f"Total operators do not match! {current_ops}")
        self.assertEqual(baseline_ops["dpu"], current_ops["dpu"], f"DPU operators do not match! {current_ops}")

        gc.collect()

    @parameterized.expand(PIPELINE_SUPPORTED_MODEL_ARCH)
    @slow
    def test_pipeline(self, model_arch):
        os.environ["XLNX_ENABLE_CACHE"] = "0"
        os.environ["XLNX_USE_SHARED_CONTEXT"] = "1"

        model_id = RYZEN_PREQUANTIZED_MODEL_OBJECT_DETECTION[model_arch]
<<<<<<< HEAD
        pipe = pipeline("object-detection", model=model_id, model_type=model_arch)
=======
        pipe = pipeline("object-detection", model=model_id, vaip_config=DEFAULT_VAIP_CONFIG, model_type=model_arch)
>>>>>>> 36893cfb

        url = "http://images.cocodataset.org/val2017/000000039769.jpg"
        image = Image.open(requests.get(url, stream=True).raw)
        outputs = pipe(image)

        self.assertTrue(len(outputs) > 0)

        for pred in outputs:
            self.assertIn("box", pred)
            self.assertIn("label", pred)
            self.assertIn("score", pred)
            self.assertGreaterEqual(pred["score"], 0.0)

    @slow
    def test_pipeline_model_is_none(self):
        os.environ["XLNX_ENABLE_CACHE"] = "0"
        os.environ["XLNX_USE_SHARED_CONTEXT"] = "1"

<<<<<<< HEAD
        pipe = pipeline("object-detection")
=======
        pipe = pipeline("object-detection", vaip_config=DEFAULT_VAIP_CONFIG)
>>>>>>> 36893cfb

        url = "http://images.cocodataset.org/val2017/000000039769.jpg"
        image = Image.open(requests.get(url, stream=True).raw)
        outputs = pipe(image)

        self.assertTrue(len(outputs) > 0)

        for pred in outputs:
            self.assertIn("box", pred)
            self.assertIn("label", pred)
            self.assertIn("score", pred)
            self.assertGreaterEqual(pred["score"], 0.0)


class RyzenAIModelForSemanticSegmentationIntegrationTest(unittest.TestCase, RyzenAITestCaseMixin):
    @parameterized.expand(RYZEN_PREQUANTIZED_MODEL_IMAGE_SEGMENTATION)
    @pytest.mark.prequantized_model_test
    def test_model(self, model_id):
        cache_dir = DEFAULT_CACHE_DIR
        cache_key = model_id.replace("/", "_").lower()

        file_name, ort_input, input_name = load_model_and_input(model_id)

        outputs_ipu, outputs_cpu = self.prepare_outputs(
            model_id, RyzenAIModelForSemanticSegmentation, ort_input, cache_dir, cache_key, file_name
        )

        for output_ipu, output_cpu in zip(outputs_ipu.values(), outputs_cpu.values()):
            self.assertTrue(np.allclose(output_ipu, output_cpu, atol=1e-4))

        current_ops = self.get_ops(cache_dir, cache_key)
        baseline_ops = self.get_baseline_ops(cache_key)

        self.assertEqual(baseline_ops["all"], current_ops["all"], f"Total operators do not match! {current_ops}")
        self.assertEqual(baseline_ops["dpu"], current_ops["dpu"], f"DPU operators do not match! {current_ops}")

        gc.collect()


class RyzenAIModelForImageToImageIntegrationTest(unittest.TestCase, RyzenAITestCaseMixin):
    @parameterized.expand(RYZEN_PREQUANTIZED_MODEL_IMAGE_TO_IMAGE)
    @pytest.mark.prequantized_model_test
    def test_model(self, model_id):
        cache_dir = DEFAULT_CACHE_DIR
        cache_key = model_id.replace("/", "_").lower()

        file_name, ort_input, input_name = load_model_and_input(model_id)

        outputs_ipu, outputs_cpu = self.prepare_outputs(
            model_id, RyzenAIModelForImageToImage, ort_input, cache_dir, cache_key, file_name
        )

        for output_ipu, output_cpu in zip(outputs_ipu.values(), outputs_cpu.values()):
            self.assertTrue(np.allclose(output_ipu, output_cpu, atol=1e-4))

        current_ops = self.get_ops(cache_dir, cache_key)
        baseline_ops = self.get_baseline_ops(cache_key)

        self.assertEqual(baseline_ops["all"], current_ops["all"], f"Total operators do not match! {current_ops}")
        self.assertEqual(baseline_ops["dpu"], current_ops["dpu"], f"DPU operators do not match! {current_ops}")

        gc.collect()


class RyzenAIModelForCustomTasksIntegrationTest(unittest.TestCase, RyzenAITestCaseMixin):
    @parameterized.expand(RYZEN_PREQUANTIZED_MODEL_CUSTOM_TASKS)
    @pytest.mark.prequantized_model_test
    def test_model(self, model_id):
        cache_dir = DEFAULT_CACHE_DIR
        cache_key = model_id.replace("/", "_").lower()

        file_name, ort_input, input_name = load_model_and_input(model_id)
        ort_input = {input_name: ort_input}

        outputs_ipu, outputs_cpu = self.prepare_outputs(
            model_id, RyzenAIModelForCustomTasks, ort_input, cache_dir, cache_key, file_name
        )

        for output_ipu, output_cpu in zip(outputs_ipu.values(), outputs_cpu.values()):
            self.assertTrue(np.allclose(output_ipu, output_cpu, atol=1e-4))

        current_ops = self.get_ops(cache_dir, cache_key)
        baseline_ops = self.get_baseline_ops(cache_key)

        self.assertEqual(baseline_ops["all"], current_ops["all"], f"Total operators do not match! {current_ops}")
        self.assertEqual(baseline_ops["dpu"], current_ops["dpu"], f"DPU operators do not match! {current_ops}")

        gc.collect()<|MERGE_RESOLUTION|>--- conflicted
+++ resolved
@@ -122,11 +122,7 @@
         os.environ["XLNX_ENABLE_CACHE"] = "0"
         os.environ["XLNX_USE_SHARED_CONTEXT"] = "1"
 
-<<<<<<< HEAD
         pipe = pipeline("image-classification", model=model_id)
-=======
-        pipe = pipeline("image-classification", model=model_id, vaip_config=DEFAULT_VAIP_CONFIG)
->>>>>>> 36893cfb
 
         url = "http://images.cocodataset.org/val2017/000000039769.jpg"
         image = Image.open(requests.get(url, stream=True).raw)
@@ -173,11 +169,7 @@
         os.environ["XLNX_USE_SHARED_CONTEXT"] = "1"
 
         model_id = RYZEN_PREQUANTIZED_MODEL_OBJECT_DETECTION[model_arch]
-<<<<<<< HEAD
         pipe = pipeline("object-detection", model=model_id, model_type=model_arch)
-=======
-        pipe = pipeline("object-detection", model=model_id, vaip_config=DEFAULT_VAIP_CONFIG, model_type=model_arch)
->>>>>>> 36893cfb
 
         url = "http://images.cocodataset.org/val2017/000000039769.jpg"
         image = Image.open(requests.get(url, stream=True).raw)
@@ -196,11 +188,7 @@
         os.environ["XLNX_ENABLE_CACHE"] = "0"
         os.environ["XLNX_USE_SHARED_CONTEXT"] = "1"
 
-<<<<<<< HEAD
         pipe = pipeline("object-detection")
-=======
-        pipe = pipeline("object-detection", vaip_config=DEFAULT_VAIP_CONFIG)
->>>>>>> 36893cfb
 
         url = "http://images.cocodataset.org/val2017/000000039769.jpg"
         image = Image.open(requests.get(url, stream=True).raw)
