--- conflicted
+++ resolved
@@ -36,12 +36,8 @@
 EXTRAS_REQUIRE = {
     "quality": QUALITY_REQUIRE,
     "tests": TESTS_REQUIRE,
-<<<<<<< HEAD
     "zentorch": ["zentorch"],
-    "brevitas": ["brevitas", "datasets>=2.17", "onnx", "onnxruntime", "accelerate"],
-=======
     "brevitas": ["brevitas", "torch>=2.2", "datasets>=2.17", "onnx", "onnxruntime", "accelerate"],
->>>>>>> 0074001a
 }
 
 setup(
