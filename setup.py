--- conflicted
+++ resolved
@@ -36,12 +36,8 @@
 EXTRAS_REQUIRE = {
     "quality": QUALITY_REQUIRE,
     "tests": TESTS_REQUIRE,
-<<<<<<< HEAD
-    "zentorch": ["zentorch"],
-    "brevitas": ["brevitas", "torch>=2.2", "datasets>=2.17", "onnx", "onnxruntime", "accelerate"],
-=======
+    "zentorch": ["zentorch", "torch==2.2.1"],
     "brevitas": ["brevitas", "torch>=2.2", "datasets>=2.17", "onnx", "onnxruntime", "accelerate", "onnx-tool"],
->>>>>>> ca32e8e4
 }
 
 setup(
