# Copyright 2023 The HuggingFace Team. All rights reserved.
# Licensed under the MIT License.


<<<<<<< HEAD
import builtins
import logging
import os
import shutil
import subprocess
=======
import os
>>>>>>> 18a92f90

import onnxruntime as ort


logger = logging.getLogger(__name__)

ONNX_WEIGHTS_NAME = "model.onnx"
ONNX_WEIGHTS_NAME_STATIC = "model_static.onnx"

<<<<<<< HEAD
DEFAULT_TVM_GEMM_M = "1,8,"
DEFAULT_TVM_DLL_NUM = "2"
DEFAULT_DEVICE = "phx"
DEFAULT_DLL_FILES = ["qlinear\\libGemmQnnAie_1x2048_2048x2048.dll", "qlinear\\libGemmQnnAie_8x2048_2048x2048.dll"]

DEFAULT_BUILTIN_IMPL = "v0"
DEFAULT_BUILTIN_QUANT_MODE = "w8a8"

# The commit hash of the RyzenAI-SW (https://github.com/amd/RyzenAI-SW/) repository to use
RYZEN_SW_COMMIT_HASH = "82c524a06693a18e167f032dbf5574a98dd24452"
=======
DEFAULT_VAIP_CONFIG = os.path.normpath(os.path.join(os.path.dirname(__file__), "./configs/vaip_config.json"))
>>>>>>> 18a92f90


def validate_provider_availability(provider: str):
    """
    Ensure the ONNX Runtime execution provider `provider` is available, and raise an error if it is not.

    Args:
        provider (str): Name of an ONNX Runtime execution provider.
    """
    available_providers = ort.get_available_providers()
    if provider not in available_providers:
        raise ValueError(
            f"Asked to use {provider} as an ONNX Runtime execution provider, but the available execution providers are {available_providers}."
        )


def set_builtins():
    """Set the builtins.impl and builtins.quant_mode environment variables."""
    builtins.impl = os.getenv("BUILTINS_IMPL", DEFAULT_BUILTIN_IMPL)
    builtins.quant_mode = os.getenv("BUILTINS_IMPL", DEFAULT_BUILTIN_QUANT_MODE)
    logger.info(f"Builtins: impl={builtins.impl}, quant_mode={builtins.quant_mode}")


def clone_repository(repo_url: str, repo_path: str):
    try:
        if not os.path.exists(repo_path):
            subprocess.run(["git", "clone", "--depth", "1", "--branch", "main", repo_url, repo_path], check=True)
            subprocess.run(["git", "-C", repo_path, "checkout", RYZEN_SW_COMMIT_HASH], check=True)
    except subprocess.CalledProcessError as e:
        logger.error(f"Error: {e}")
        if os.path.exists(repo_path):
            shutil.rmtree(repo_path)


def set_env_var(key, value):
    if key not in os.environ:
        os.environ[key] = value


def normalize_path(path):
    return os.path.normpath(path)


def check_env_path_exists(env_var_name):
    paths = os.environ.get(env_var_name)
    if ";" in paths:
        paths = paths.strip(";").split(";")
    elif "," in paths:
        paths = paths.strip(",").split(",")
    else:
        paths = [paths]

    for path in paths:
        if not os.path.exists(path):
            raise OSError(
                f"The path '{path}' does not exist. Please ensure that the `{env_var_name}` environment variable is set correctly!"
            )


def set_environment_variables():
    ryzenai_sw_path = os.environ.get("RYZENAI_SW_PATH")
    if not ryzenai_sw_path:
        logger.warning(
            "RYZENAI_SW_PATH environment variable is not set. Attempting to clone RyzenAI-SW repository now...\n"
        )
        ryzenai_sw_path = normalize_path(os.path.join(os.getcwd(), "RyzenAI-SW"))
        clone_repository("https://github.com/amd/RyzenAI-SW/", ryzenai_sw_path)
    else:
        if not os.path.exists(ryzenai_sw_path):
            raise OSError(
                f"The path '{ryzenai_sw_path}' does not exist. Please ensure that the `RYZENAI_SW_PATH` environment variable "
                "is set correctly!"
            )

    ryzenai_transformers_path = normalize_path(os.path.join(ryzenai_sw_path, "example/transformers"))
    third_party = normalize_path(os.path.join(ryzenai_transformers_path, "third_party"))
    device = os.environ.get("DEVICE", DEFAULT_DEVICE)

    set_env_var("THIRD_PARTY", third_party)
    check_env_path_exists("THIRD_PARTY")

    set_env_var(
        "TVM_LIBRARY_PATH",
        normalize_path(os.path.join(third_party, "lib")) + ";" + normalize_path(os.path.join(third_party, "bin")),
    )
    check_env_path_exists("TVM_LIBRARY_PATH")

    set_env_var("XLNX_VART_FIRMWARE", normalize_path(os.path.join(ryzenai_transformers_path, "xclbin", device)))
    check_env_path_exists("XLNX_VART_FIRMWARE")

    dll_path = normalize_path(os.path.join(ryzenai_transformers_path, "dll", device))
    tvm_module_paths = []
    for dll_file in DEFAULT_DLL_FILES:
        tvm_module_paths.append(normalize_path(os.path.join(dll_path, dll_file)))

    set_env_var("TVM_MODULE_PATH", ",".join(tvm_module_paths) + ",")
    check_env_path_exists("TVM_MODULE_PATH")

    set_env_var("DEVICE", DEFAULT_DEVICE)
    set_env_var("TVM_GEMM_M", DEFAULT_TVM_GEMM_M)
    set_env_var("TVM_DLL_NUM", DEFAULT_TVM_DLL_NUM)<|MERGE_RESOLUTION|>--- conflicted
+++ resolved
@@ -2,15 +2,11 @@
 # Licensed under the MIT License.
 
 
-<<<<<<< HEAD
 import builtins
 import logging
 import os
 import shutil
 import subprocess
-=======
-import os
->>>>>>> 18a92f90
 
 import onnxruntime as ort
 
@@ -20,7 +16,6 @@
 ONNX_WEIGHTS_NAME = "model.onnx"
 ONNX_WEIGHTS_NAME_STATIC = "model_static.onnx"
 
-<<<<<<< HEAD
 DEFAULT_TVM_GEMM_M = "1,8,"
 DEFAULT_TVM_DLL_NUM = "2"
 DEFAULT_DEVICE = "phx"
@@ -31,9 +26,12 @@
 
 # The commit hash of the RyzenAI-SW (https://github.com/amd/RyzenAI-SW/) repository to use
 RYZEN_SW_COMMIT_HASH = "82c524a06693a18e167f032dbf5574a98dd24452"
-=======
+
+# Vaip configs
 DEFAULT_VAIP_CONFIG = os.path.normpath(os.path.join(os.path.dirname(__file__), "./configs/vaip_config.json"))
->>>>>>> 18a92f90
+DEFAULT_VAIP_CONFIG_TRANSFORMERS_EAGER_MODE = os.path.normpath(
+    os.path.join(os.path.dirname(__file__), "./configs/vaip_config_transformers.json")
+)
 
 
 def validate_provider_availability(provider: str):
