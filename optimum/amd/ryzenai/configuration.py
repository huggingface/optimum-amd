# Copyright 2023 The HuggingFace Team. All rights reserved.
# Licensed under the MIT License.
"""Configuration classes for quantization with RyzenAI."""

import re
from dataclasses import asdict, dataclass, field, fields
from enum import Enum
from typing import Dict, List, Literal, Optional, Tuple, Union

import vai_q_onnx

from optimum.configuration_utils import BaseConfig


class CalibrationMethod(Enum):
    """CalibrationMethod is an enumeration of the calibration methods supported by RyzenAI quantization."""

    MinMax = vai_q_onnx.CalibrationMethod.MinMax
    Entropy = vai_q_onnx.CalibrationMethod.Entropy
    Percentile = vai_q_onnx.CalibrationMethod.Percentile
    NonOverflow = vai_q_onnx.PowerOfTwoMethod.NonOverflow
    MinMSE = vai_q_onnx.PowerOfTwoMethod.MinMSE


class QuantFormat(Enum):
    """QuantFormat is an enumeration of the quantization formats supported by RyzenAI quantization."""

    QOperator = vai_q_onnx.QuantFormat.QOperator
    QDQ = vai_q_onnx.QuantFormat.QDQ
    VitisQuantFormat_QDQ = vai_q_onnx.VitisQuantFormat.QDQ
    VitisQuantFormat_FixNeuron = vai_q_onnx.VitisQuantFormat.FixNeuron


class QuantType(Enum):
    """QuantType is an enumeration of the quantization types supported by RyzenAI quantization."""

    QInt8 = vai_q_onnx.QuantType.QInt8
    QUInt8 = vai_q_onnx.QuantType.QUInt8
    QUInt16 = vai_q_onnx.VitisQuantType.QUInt16
    QInt16 = vai_q_onnx.VitisQuantType.QInt16
    QUInt32 = vai_q_onnx.VitisQuantType.QUInt32
    QInt32 = vai_q_onnx.VitisQuantType.QInt32
    QFloat16 = vai_q_onnx.VitisQuantType.QFloat16
    QBFloat16 = vai_q_onnx.VitisQuantType.QBFloat16


@dataclass
class ExtraOptions:
    """
    ExtraOptions is a dataclass handling additional options for quantization.

    Args:
        activation_symmetric (`bool`, defaults to `False`):
            If True, symmetrize calibration data for activations.
        weight_symmetric (`bool`, defaults to `True`):
            If True, symmetrize calibration data for weights.
        use_unsigned_relu (`bool`, defaults to `False`):
            If True, the output tensor of ReLU and Clip, whose min is 0, will be forced to be asymmetric.
        quantize_bias (`bool`, defaults to `True`):
            If True, quantize the Bias as normal weights.
        remove_input_init (`bool`, defaults to `True`):
            If True, initializer in graph inputs will be removed because it will not be treated as a constant value/weight.
            This may prevent some of the graph optimizations, like const folding.
        enable_subgraph (`bool`, defaults to `False`):
            If True, the subgraph will be quantized. More support for this feature is planned in the future.
        force_quantize_no_input_check (`bool`, defaults to `False`):
            If True, latent operators such as maxpool and transpose will always quantize their inputs, generating quantized
            outputs even if their inputs have not been quantized.
        matmul_const_b_only (`bool`, defaults to `False`):
            If True, only MatMul operations with a constant 'B' will be quantized.
        add_qdq_pair_to_weight (`bool`, defaults to `False`):
            If True, both QuantizeLinear and DeQuantizeLinear nodes are inserted for weight, maintaining its floating-point format.
            In the PowerOfTwoMethod calibration method, this setting will also be effective for the bias.
        op_types_to_exclude_output_quantization (`List[str] or None`, defaults to `[]`):
            If specified, the output of operators with these types will not be quantized.
        dedicated_qdq_pair (`bool`, defaults to `False`):
            If True, an identical and dedicated QDQ pair is created for each node, allowing multiple nodes to share a single QDQ pair
            as their inputs.
        qdq_op_type_per_channel_support_to_axis (`Dict`, defaults to `{}`):
            Sets the channel axis for specific operator types (e.g., {'MatMul': 1}).
        use_qdq_vitis_custom_ops (`bool`, defaults to `True`):
            If True, The UInt8 and Int8 quantization will be executed by the custom operations library, otherwise by the library
            of onnxruntime extensions. Only valid in vai_q_onnx.VitisQuantFormat.QDQ.
        calib_tensor_range_symmetric (`bool`, defaults to `False`):
            If True, the final range of the tensor during calibration will be symmetrically set around the central point "0".
            In PowerOfTwoMethod calibration method, the default is True.
        calib_moving_average (`bool`, defaults to `False`):
            If True, the moving average of the minimum and maximum values will be computed when the calibration method selected is
            MinMax. In PowerOfTwoMethod calibration method, this should be set to False.
        calib_moving_average_constant (`float`, defaults to `0.01`):
            Specifies the constant smoothing factor to use when computing the moving average of the minimum and maximum values.
            Only effective when the calibration method selected is MinMax and CalibMovingAverage is set to True.
            In PowerOfTwoMethod calibration method, this option is unsupported.
        random_data_reader_input_data_range (`Dict or None`, defaults to `None`):
            Specifies the data range for each input if used random data reader (calibration_data_reader is None).
        int16_scale (`bool`, defaults to `False`):
            If True, the float scale will be replaced by the closest value corresponding to M and 2**N, where the range of M and 2**N
            is within the representation range of int16 and uint16.
        min_mse_mode (`str`, defaults to `'All'`):
            When using vai_q_onnx.PowerOfTwoMethod.MinMSE, you can specify the method for calculating minmse.
            By default, minmse is calculated using all calibration data. Alternatively, you can set the mode to "MostCommon",
            where minmse is calculated for each batch separately and take the most common value.
        convert_bn_to_conv (`bool`, defaults to `True`):
            If True, the BatchNormalization operation will be converted to Conv operation when enable_ipu_cnn is True.
        convert_reduce_mean_to_global_avg_pool (`bool`, defaults to `True`):
            If True, the Reduce Mean operation will be converted to Global Average Pooling operation when enable_ipu_cnn is True.
        split_large_kernel_pool (`bool`, defaults to `True`):
            If True, the large kernel Global Average Pooling operation will be split into multiple Average Pooling operation when
            enable_ipu_cnn is True.
        convert_split_to_slice (`bool`, defaults to `True`):
            If True, the Split operation will be converted to Slice operation when enable_ipu_cnn is True.
        fuse_instance_norm (`bool`, defaults to `False`):
            If True, the split instance norm operation will be fused to InstanceNorm operation when enable_ipu_cnn is True.
        fuse_l2_norm (`bool`, defaults to `False`):
            If True, a set of L2norm operations will be fused to L2Norm operation when enable_ipu_cnn is True.
        convert_clip_to_relu (`bool`, defaults to `False`):
            If True, the Clip operations that have a min value of 0 will be converted to ReLU operations.
        simulate_dpu (`bool`, defaults to `True`):
            If True, a simulation transformation that replaces some operations with an approximate implementation will be applied
            for DPU when enable_ipu_cnn is True.
        convert_leaky_relu_to_dpu_version (`bool`, defaults to `True`):
            If True, the Leaky Relu operation will be converted to DPU version when SimulateDPU is True.
        convert_sigmoid_to_hard_sigmoid (`bool`, defaults to `True`):
            If True, the Sigmoid operation will be converted to Hard Sigmoid operation when SimulateDPU is True.
        convert_hard_sigmoid_to_dpu_version (`bool`, defaults to `True`):
            If True, the Hard Sigmoid operation will be converted to DPU version when SimulateDPU is True.
        convert_avg_pool_to_dpu_version (`bool`, defaults to `True`):
            If True, the global or kernel-based Average Pooling operation will be converted to DPU version when SimulateDPU is True.
        convert_reduce_mean_to_dpu_version (`bool`, defaults to `True`):
            If True, the ReduceMean operation will be converted to DPU version when SimulateDPU is True.
        convert_softmax_to_dpu_version (`bool`, defaults to `False`):
            If True, the Softmax operation will be converted to DPU version when SimulateDPU is True.
        ipu_limitation_check (`bool`, defaults to `True`):
            If True, the quantization scale will be adjusted due to the limitation of DPU/NPU.
        adjust_shift_cut (`bool`, defaults to `True`):
            If True, adjust the shift cut of nodes when ipu_limitation_check is True.
        adjust_shift_bias (`bool`, defaults to `True`):
            If True, adjust the shift bias of nodes when ipu_limitation_check is True.
        adjust_shift_read (`bool`, defaults to `True`):
            If True, adjust the shift read of nodes when ipu_limitation_check is True.
        adjust_shift_write (`bool`, defaults to `True`):
            If True, adjust the shift write of nodes when ipu_limitation_check is True.
        adjust_hard_sigmoid (`bool`, defaults to `True`):
            If True, adjust the pos of hard sigmoid nodes when ipu_limitation_check is True.
        adjust_shift_swish (`bool`, defaults to `True`):
            If True, adjust the shift swish when ipu_limitation_check is True.
        align_concat (`bool`, defaults to `True`):
            If True, adjust the quantization pos of concat when ipu_limitation_check is True.
        align_pool (`bool`, defaults to `True`):
            If True, adjust the quantization pos of pooling when ipu_limitation_check is True.
        replace_clip6_relu (`bool`, defaults to `False`):
            If True, replace Clip(0,6) with Relu in the model.
        cle_steps (`int`, defaults to `1`):
            Specifies the steps for CrossLayerEqualization execution when include_cle is set to true. When set to -1,
            an adaptive CrossLayerEqualization will be conducted.
        cle_total_layer_diff_threshold (`float`, defaults to `2e-7`):
            Specifies The threshold represents the sum of mean transformations of CrossLayerEqualization transformations across
            all layers when utilizing CrossLayerEqualization.
        cle_scale_append_bias (`bool`, defaults to `True`):
            Whether the bias be included when calculating the scale of the weights.
        remove_qdq_conv_leaky_relu (`bool`, defaults to `False`):
            If True, the QDQ between Conv and LeakyRelu will be removed for DPU when enable_ipu_cnn is True.
        remove_qdq_conv_prelu (`bool`, defaults to `False`):
            If True, the QDQ between Conv and PRelu will be removed for DPU when enable_ipu_cnn is True.
    """

    activation_symmetric: bool = False
    weight_symmetric: bool = True
    use_unsigned_relu: bool = False
    quantize_bias: bool = True
    remove_input_init: bool = True
    enable_subgraph: bool = False
    force_quantize_no_input_check: bool = False
    matmul_const_b_only: bool = False
    add_qdq_pair_to_weight: bool = False
    op_types_to_exclude_output_quantization: Union[List[str], None] = None
    dedicated_qdq_pair: bool = False
    qdq_op_type_per_channel_support_to_axis: Dict = field(default_factory=dict)
    use_qdq_vitis_custom_ops: bool = True
    calib_tensor_range_symmetric: bool = False
    calib_moving_average: bool = False
    calib_moving_average_constant: float = 0.01
    random_data_reader_input_data_range: Union[Dict, None] = None
    int16_scale: bool = False
    min_mse_mode: str = "All"
    convert_bn_to_conv: bool = True
    convert_reduce_mean_to_global_avg_pool: bool = True
    split_large_kernel_pool: bool = True
    convert_split_to_slice: bool = True
    fuse_instance_norm: bool = False
    fuse_l2_norm: bool = False
    convert_clip_to_relu: bool = False
    simulate_dpu: bool = True
    convert_leaky_relu_to_dpu_version: bool = True
    convert_sigmoid_to_hard_sigmoid: bool = True
    convert_hard_sigmoid_to_dpu_version: bool = True
    convert_avg_pool_to_dpu_version: bool = True
    convert_reduce_mean_to_dpu_version: bool = True
    convert_softmax_to_dpu_version: bool = False
    ipu_limitation_check: bool = True
    adjust_shift_cut: bool = True
    adjust_shift_bias: bool = True
    adjust_shift_read: bool = True
    adjust_shift_write: bool = True
    adjust_hard_sigmoid: bool = True
    adjust_shift_swish: bool = True
    align_concat: bool = True
    align_pool: bool = True
    replace_clip6_relu: bool = False
    cle_steps: int = 1
    cle_total_layer_diff_threshold: float = 2e-7
    cle_scale_append_bias: bool = True
    remove_qdq_conv_leaky_relu: bool = False
    remove_qdq_conv_prelu: bool = False

    @property
    def snake_to_camel(self):
        return {
            "qdq_op_type_per_channel_support_to_axis": "QDQOpTypePerChannelSupportToAxis",
            "ipu_limitation_check": "IPULimitationCheck",
            "cle_steps": "CLESteps",
            "cle_total_layer_diff_threshold": "CLETotalLayerDiffThreshold",
            "cle_scale_append_bias": "CLEScaleAppendBias",
        }

    @property
    def camel_to_snake(self):
        return {value: key for key, value in self.snake_to_camel.items()}

    def __setattr__(self, name, value):
        snake_case_name = self.camel_to_snake.get(name, re.sub(r"([A-Z])", r"_\1", name).lower().lstrip("_"))

        super().__setattr__(snake_case_name, value)

    def __getattr__(self, name):
        snake_case_name = self.camel_to_snake.get(name, re.sub(r"([A-Z])", r"_\1", name).lower().lstrip("_"))
        return getattr(self, snake_case_name)

    def to_diff_dict(self, camel_case=False) -> dict:
        """
        Returns a dictionary of non-default values in the configuration.
        """
        non_default_values = {}
        for option in fields(self):
            if camel_case:
                name = self.snake_to_camel.get(
                    option.name, "".join(word.capitalize() for word in option.name.split("_"))
                )
            else:
                name = option.name
            if getattr(self, option.name) != option.default and getattr(self, option.name) != {}:
                non_default_values[name] = getattr(self, option.name)
        return non_default_values


@dataclass
class QuantizationConfig:
    """
    QuantizationConfig is the configuration class handling all the RyzenAI quantization parameters.

    Args:
        is_static (`bool`):
            Whether to apply static quantization or dynamic quantization.
        format (Union[QuantFormat, str], defaults to `QuantFormat.QDQ`):
            This parameter is used to specify the quantization format of the model.
            Options:
            - `QuantFormat.QOperator`: Quantizes the model directly using quantized operators.
            - `QuantFormat.QDQ`: Quantizes the model by inserting QuantizeLinear/DeQuantizeLinear into the tensor.
              Supports 8-bit quantization only.
            - `QuantFormat.VitisQuantFormat`: Quantizes the model by inserting VitisQuantizeLinear/VitisDequantizeLinear
              into the tensor. Supports a wider range of bit-widths and precisions.
            - `QuantFormat.FixNeuron` (Experimental): Quantizes the model by inserting FixNeuron (a combination of
              QuantizeLinear and DeQuantizeLinear) into the tensor. Experimental and not recommended for deployment.
        calibration_method (Union[CalibrationMethod, str], defaults to `CalibrationMethod.MinMSE`):
            The method used in calibration.
            Options (for CNNs running on NPU, power-of-two methods; for Transformers on NPU or CNNs on CPU, float scale methods):
            - `CalibrationMethod.NonOverflow`: Power-of-two method to prevent min/max values from overflowing.
            - `CalibrationMethod.MinMSE`: Power-of-two method to minimize mean-square-loss of quantized values and float values.
              Longer calibration time but usually better accuracy.
            - `CalibrationMethod.MinMax`: Obtain quantization parameters based on minimum and maximum values of each tensor.
            - `CalibrationMethod.Entropy`: Determine quantization parameters based on the entropy algorithm of each tensor's distribution.
            - `CalibrationMethod.Percentile`: Calculate quantization parameters using percentiles of tensor values.
        activations_dtype (QuantType, defaults to `QuantType.QUInt8`):
            The quantization data type to use for the activations.
        weights_dtype (QuantType, defaults to `QuantType.QInt8`):
            The quantization data type to use for the weights.
        enable_ipu_cnn (bool, defaults to `True`):
            Flag to generate a quantized model suitable for DPU/NPU computations. If True, the quantization process will
            consider specific limitations and requirements of DPU/NPU, optimizing the model accordingly.
        input_nodes (List[str], defaults to an empty list `[]`):
            List of names of starting nodes to be quantized. Nodes before these nodes will not be quantized.
        output_nodes (List[str], defaults to an empty list `[]`):
            List of names of end nodes to be quantized. Nodes after these nodes will not be quantized.
        op_types_to_quantize (List[str], defaults to an empty list `[]`):
            If specified, only operators of the given types will be quantized (e.g., ['Conv'] to quantize Convolutional layers).
        random_data_reader_input_shape (Union[List[int], Tuple[int], Dict[str, List[int]]], defaults to an empty list `[]`):
            Shapes of input nodes for internal random data reader. If dynamic axes require specific values, provide shapes.
            Format: list/tuple for single input, list of lists for multiple inputs, or dict {name: shape} for named inputs.
        per_channel (bool, defaults to `False`):
            Determines whether weights should be quantized per channel. Must be False for DPU/NPU devices.
        reduce_range (bool, defaults to `False`):
            If True, quantizes weights with 7-bits. Must be False for DPU/NPU devices.
        activation_type (QuantType, defaults to `QuantType.QInt8`):
            Specifies the quantization data type for activations.
        weight_type (QuantType, defaults to `QuantType.QInt8`):
            Specifies the quantization data type for weights. Must be `QuantType.QInt8` for NPU devices.
        nodes_to_quantize (List[str], defaults to an empty list `[]`):
            If specified, only the nodes in this list are quantized.
        nodes_to_exclude (List[str], defaults to an empty list `[]`):
            If specified, nodes in this list will be excluded from quantization.
        optimize_model (bool, defaults to `True`):
            If True, optimizes the model before quantization.
        use_external_data_format (bool, defaults to `False`):
            Flag for large size (>2GB) models. If True, model proto and data will be stored in separate files.
        execution_providers (List[str], defaults to `['CPUExecutionProvider']`):
            Defines the execution providers used by ONNX Runtime for model calibration.
        convert_fp16_to_fp32 (bool, defaults to `False`):
            Controls whether to convert the input model from float16 to float32 before quantization.
        convert_nchw_to_nhwc (bool, defaults to `False`):
            Controls whether to convert the input NCHW model to NHWC model before quantization.
        include_cle (bool, defaults to `False`):
            Flag to optimize models using CrossLayerEqualization; can improve accuracy for some models.
        extra_options (Union[Dict, None, ExtraOptions], defaults to an instance of `ExtraOptions` with default values):
            Contains key-value pairs for various options in different cases.
    """

    format: Literal["qdq", "qop", "vitisqdq"] = "qdq"
    calibration_method: Literal["nonoverflow", "mse", "minmax", "entropy", "percentile"] = "mse"
    input_nodes: List[str] = field(default_factory=list)
    output_nodes: List[str] = field(default_factory=list)
    op_types_to_quantize: List[str] = field(default_factory=list)
    random_data_reader_input_shape: Union[List[int], Tuple[int], Dict[str, List[int]]] = field(default_factory=list)
    per_channel: bool = False
    reduce_range: bool = False
    activations_dtype: Literal["uint8", "int8", "uint16", "int16", "uint32", "int32", "bfloat16", "float16"] = "uint8"
    weights_dtype: Literal["uint8", "int8", "uint16", "int16", "uint32", "int32", "bfloat16", "float16"] = "int8"
    nodes_to_quantize: List[str] = field(default_factory=list)
    nodes_to_exclude: List[str] = field(default_factory=list)
    optimize_model: bool = True
    use_external_data_format: bool = False
    execution_providers: List[str] = field(default_factory=lambda: ["CPUExecutionProvider"])
    enable_ipu_cnn: bool = False
    convert_fp16_to_fp32: bool = False
    convert_nchw_to_nhwc: bool = False
    include_cle: bool = False
    extra_options: ExtraOptions = field(default_factory=ExtraOptions)

    def __post_init__(self):
        if isinstance(self.extra_options, dict):
            self.extra_options = ExtraOptions(**self.extra_options)
        self.format = self._map_format(self.format)
        self.calibration_method = self._map_calibration_method(self.calibration_method)
        self.activations_dtype, self.weights_dtype = self._map_dtypes(self.activations_dtype, self.weights_dtype)

        self.check_dtype_and_format(self.activations_dtype, "activations_dtype", self.format)
        self.check_dtype_and_format(self.weights_dtype, "weights_dtype", self.format)

        if self.enable_ipu_cnn:
            if self.format not in ["qdq"]:
                raise ValueError('ipu cnn configuration only support format "qdq".')
            if self.calibration_method not in ["nonoverflow", "mse"]:
                raise ValueError('ipu cnn configuration only support calibration_method "nonoverflow" and "mse".')
            if not (self.extra_options.activation_symmetric and self.extra_options.weight_symmetric):
                raise ValueError(
                    "ipu cnn configuration requires setting activation_symmetric and weight_symmetric to true."
                )
            if self.activations_dtype not in ["uint8", "int8"]:
                raise ValueError('ipu cnn configuration only support activations_dtype "uint8" and "int8".')
            if self.weights_dtype not in ["int8"]:
                raise ValueError('ipu cnn configuration only support weights_dtype "int8".')
            if self.per_channel:
                raise ValueError("ipu cnn configuration only supports per tensor.")

    def __setattr__(self, name, value):
        if name == "extra_options" and isinstance(value, dict):
            setattr(self, "extra_options", ExtraOptions(**value))
        else:
            super().__setattr__(name, value)

    def to_diff_dict(self) -> dict:
        """
        Returns a dictionary of non-default values in the configuration.
        """
        non_default_values = {}
        for option in fields(self):
            if option.name == "extra_options":
                extra_options_dict = getattr(self, option.name).to_diff_dict()
                if extra_options_dict:
                    non_default_values[option.name] = extra_options_dict
            else:
                value = getattr(self, option.name)

                if value != option.default and value not in ({}, []):
                    if option.name == "execution_providers" and value == ["CPUExecutionProvider"]:
                        continue

                    if isinstance(value, Enum):
                        value = value.name
                    elif isinstance(value, list):
                        value = [elem.name if isinstance(elem, Enum) else elem for elem in value]

                    non_default_values[option.name] = value
        return non_default_values

    @staticmethod
    def check_dtype_and_format(dtype, dtype_name, format):
        if dtype not in ["uint8", "int8"] and format not in ["vitisqdq"]:
            raise ValueError(f'{dtype_name} is: "{dtype}", format must be "vitisqdq".')

    @staticmethod
    def _map_format(format_str):
        mapping = {
            "qdq": QuantFormat.QDQ,
            "qop": QuantFormat.QOperator,
            "vitisqdq": QuantFormat.VitisQuantFormat_QDQ,
        }
        return QuantizationConfig._map_value(mapping, format_str, "format")

    @staticmethod
    def _map_calibration_method(method_str):
        mapping = {
            "nonoverflow": CalibrationMethod.NonOverflow,
            "mse": CalibrationMethod.MinMSE,
            "minmax": CalibrationMethod.MinMax,
            "entropy": CalibrationMethod.Entropy,
            "percentile": CalibrationMethod.Percentile,
        }
        return QuantizationConfig._map_value(mapping, method_str, "calibration method")

    @staticmethod
    def _map_dtypes(activations_dtype_str, weights_dtype_str):
        mapping = {
            "uint8": QuantType.QUInt8,
            "int8": QuantType.QInt8,
            "uint16": QuantType.QUInt16,
            "int16": QuantType.QInt16,
            "uint32": QuantType.QUInt32,
            "int32": QuantType.QInt32,
            "float16": QuantType.QFloat16,
            "bfloat16": QuantType.QBFloat16,
        }
        activations_dtype = QuantizationConfig._map_value(mapping, activations_dtype_str, "activations dtype")
        weights_dtype = QuantizationConfig._map_value(mapping, weights_dtype_str, "weights dtype")
        return activations_dtype, weights_dtype

    @staticmethod
    def _map_value(mapping, value, name):
        try:
            return mapping[value]
        except KeyError:
            valid_values = ", ".join(f'"{v}"' for v in mapping.keys())
            raise ValueError(f'{name} only supports the following values: {valid_values}. Received "{value}".')

    @staticmethod
    def quantization_type_str(activations_dtype, weights_dtype) -> str:
        str_mapping = {
            QuantType.QUInt8: "u8",
            QuantType.QInt8: "s8",
            QuantType.QUInt16: "u16",
            QuantType.QInt16: "s16",
            QuantType.QUInt32: "u32",
            QuantType.QInt32: "s32",
            QuantType.QFloat16: "f16",
            QuantType.QBFloat16: "bf16",
        }
        activations_str = str_mapping.get(activations_dtype)
        weights_str = str_mapping.get(weights_dtype)
        if activations_str is None or weights_str is None:
            raise ValueError("Unsupported quantization type")
        return f"{activations_str}/{weights_str}"

    @property
    def use_symmetric_calibration(self) -> bool:
        if self.extra_options:
            return self.extra_options.activation_symmetric and self.extra_options.weight_symmetric

        return ExtraOptions().activation_symmetric and ExtraOptions().weight_symmetric

    def __str__(self):
        return (
            f"{self.format} ("
            f"schema: {QuantizationConfig.quantization_type_str(self.activation_type, self.weight_type)}, "
            f"enable_ipu_cnn: {self.enable_ipu_cnn})"
        )


class AutoQuantizationConfig:
    @staticmethod
    def ipu_cnn_config(
        calibrate_method: Literal["nonoverflow", "mse", "minmax", "entropy", "percentile"] = "mse",
        nodes_to_quantize: Optional[List[str]] = None,
        nodes_to_exclude: Optional[List[str]] = None,
        op_types_to_quantize: Optional[List[str]] = None,
        extra_options: Optional[Union[Dict[str, bool], ExtraOptions]] = None,
    ):
        extra_options = extra_options or {}
        if isinstance(extra_options, dict):
            extra_options = ExtraOptions(**extra_options)

        extra_options_dict = extra_options.__dict__
        extra_options_dict["activation_symmetric"] = extra_options_dict.get("activation_symmetric", True)

        return QuantizationConfig(
            format="qdq",
            calibration_method=calibrate_method,
<<<<<<< HEAD
            activations_dtype="uint8",
            weights_dtype="int8",
            enable_ipu_cnn=True,
=======
            activation_type=QuantType.QUInt8,
            weight_type=QuantType.QInt8,
            enable_dpu=True,
            convert_nchw_to_nhwc=True,
>>>>>>> acf90b03
            op_types_to_quantize=op_types_to_quantize,
            nodes_to_quantize=nodes_to_quantize or [],
            nodes_to_exclude=nodes_to_exclude or [],
            extra_options=ExtraOptions(**extra_options_dict),
        )

    @staticmethod
    def ipu_transformer_config(
        calibrate_method: Literal["nonoverflow", "mse", "minmax", "entropy", "percentile"] = "minmax",
        nodes_to_quantize: Optional[List[str]] = None,
        nodes_to_exclude: Optional[List[str]] = None,
        op_types_to_quantize: Optional[List[str]] = None,
        extra_options: Optional[Union[Dict[str, bool], ExtraOptions]] = None,
    ):
        extra_options = extra_options or {}
        if isinstance(extra_options, dict):
            extra_options = ExtraOptions(**extra_options)

        extra_options_dict = extra_options.__dict__
        extra_options_dict["activation_symmetric"] = extra_options_dict.get("activation_symmetric", True)

        return QuantizationConfig(
            format="qdq",
            calibration_method=calibrate_method,
            activations_dtype="int8",
            weights_dtype="int8",
            op_types_to_quantize=op_types_to_quantize,
            nodes_to_quantize=nodes_to_quantize or [],
            nodes_to_exclude=nodes_to_exclude or [],
            extra_options=ExtraOptions(**extra_options_dict),
        )

    @staticmethod
    def cpu_cnn_config(
        calibrate_method: Literal["nonoverflow", "mse", "minmax", "entropy", "percentile"] = "minmax",
        nodes_to_quantize: Optional[List[str]] = None,
        nodes_to_exclude: Optional[List[str]] = None,
        op_types_to_quantize: Optional[List[str]] = None,
        extra_options: Optional[Union[Dict[str, bool], ExtraOptions]] = None,
    ):
        extra_options = extra_options or {}
        if isinstance(extra_options, dict):
            extra_options = ExtraOptions(**extra_options)

        return QuantizationConfig(
            format="qdq",
            calibration_method=calibrate_method,
            activations_dtype="uint8",
            weights_dtype="int8",
            op_types_to_quantize=op_types_to_quantize,
            nodes_to_quantize=nodes_to_quantize or [],
            nodes_to_exclude=nodes_to_exclude or [],
            extra_options=extra_options,
        )


class RyzenAIConfig(BaseConfig):
    """
    RyzenAIConfig is the configuration class handling all the VitisAI parameters related to the ONNX IR model export,
     and quantization parameters.

    Attributes:
        opset (`Optional[int]`, defaults to `None`):
            ONNX opset version to export the model with.
        quantization (`Optional[QuantizationConfig]`, defaults to `None`):
            Specify a configuration to quantize ONNX model
    """

    CONFIG_NAME = "ryzenai_config.json"
    FULL_CONFIGURATION_FILE = "ryzenai_config.json"

    def __init__(
        self,
        opset: Optional[int] = None,
        quantization: Optional[QuantizationConfig] = None,
        **kwargs,
    ):
        super().__init__()
        self.opset = opset
        self.quantization = quantization.to_diff_dict() if quantization is not None else None
        self.optimum_version = kwargs.pop("optimum_version", None)

    @staticmethod
    def dataclass_to_dict(config) -> dict:
        new_config = {}
        if config is None:
            return new_config
        if isinstance(config, dict):
            return config
        for k, v in asdict(config).items():
            if isinstance(v, Enum):
                v = v.name
            elif isinstance(v, list):
                v = [elem.name if isinstance(elem, Enum) else elem for elem in v]
            new_config[k] = v
        return new_config<|MERGE_RESOLUTION|>--- conflicted
+++ resolved
@@ -503,16 +503,10 @@
         return QuantizationConfig(
             format="qdq",
             calibration_method=calibrate_method,
-<<<<<<< HEAD
             activations_dtype="uint8",
             weights_dtype="int8",
             enable_ipu_cnn=True,
-=======
-            activation_type=QuantType.QUInt8,
-            weight_type=QuantType.QInt8,
-            enable_dpu=True,
-            convert_nchw_to_nhwc=True,
->>>>>>> acf90b03
+
             op_types_to_quantize=op_types_to_quantize,
             nodes_to_quantize=nodes_to_quantize or [],
             nodes_to_exclude=nodes_to_exclude or [],
